--- conflicted
+++ resolved
@@ -299,12 +299,7 @@
             reward_trace  = []
                 
                 
-<<<<<<< HEAD
             iter_episode += 1
-            # raise NotImplementedError
-=======
-            raise NotImplementedError
->>>>>>> c1d72ddc
 
 
 class SARSA(ModelFreeControl):
